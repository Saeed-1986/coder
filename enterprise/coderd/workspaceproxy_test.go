--- conflicted
+++ resolved
@@ -169,72 +169,6 @@
 		require.Error(t, err)
 		require.Empty(t, regions)
 	})
-<<<<<<< HEAD
-=======
-
-	t.Run("GoingAway", func(t *testing.T) {
-		t.Skip("This is flakey in CI because it relies on internal go routine timing. Should refactor.")
-		t.Parallel()
-
-		dv := coderdtest.DeploymentValues(t)
-		dv.Experiments = []string{
-			string(codersdk.ExperimentMoons),
-			"*",
-		}
-
-		db, pubsub := dbtestutil.NewDB(t)
-
-		ctx := testutil.Context(t, testutil.WaitLong)
-
-		client, closer, api, _ := coderdenttest.NewWithAPI(t, &coderdenttest.Options{
-			Options: &coderdtest.Options{
-				AppHostname:      appHostname,
-				Database:         db,
-				Pubsub:           pubsub,
-				DeploymentValues: dv,
-			},
-			// The interval is set to 1 hour so the proxy health
-			// check will never happen manually. All checks will be
-			// forced updates.
-			ProxyHealthInterval: time.Hour,
-			LicenseOptions: &coderdenttest.LicenseOptions{
-				Features: license.Features{
-					codersdk.FeatureWorkspaceProxy: 1,
-				},
-			},
-		})
-		t.Cleanup(func() {
-			_ = closer.Close()
-		})
-
-		const proxyName = "testproxy"
-		proxy := coderdenttest.NewWorkspaceProxy(t, api, client, &coderdenttest.ProxyOptions{
-			Name: proxyName,
-		})
-		_ = proxy
-
-		require.Eventuallyf(t, func() bool {
-			proxy, err := client.WorkspaceProxyByName(ctx, proxyName)
-			if err != nil {
-				// We are testing the going away, not the initial healthy.
-				// Just force an update to change this to healthy.
-				_ = api.ProxyHealth.ForceUpdate(ctx)
-				return false
-			}
-			return proxy.Status.Status == codersdk.ProxyHealthy
-		}, testutil.WaitShort, testutil.IntervalFast, "proxy never became healthy")
-
-		_ = proxy.Close()
-		// The proxy should tell the primary on close that is is no longer healthy.
-		require.Eventuallyf(t, func() bool {
-			proxy, err := client.WorkspaceProxyByName(ctx, proxyName)
-			if err != nil {
-				return false
-			}
-			return proxy.Status.Status == codersdk.ProxyUnhealthy
-		}, testutil.WaitShort, testutil.IntervalFast, "proxy never became unhealthy after close")
-	})
->>>>>>> 616e1d7e
 }
 
 func TestWorkspaceProxyCRUD(t *testing.T) {
@@ -337,19 +271,17 @@
 		}
 
 		db, pubsub := dbtestutil.NewDB(t)
-		client := coderdenttest.New(t, &coderdenttest.Options{
+		client, _ := coderdenttest.New(t, &coderdenttest.Options{
 			Options: &coderdtest.Options{
 				DeploymentValues:         dv,
 				Database:                 db,
 				Pubsub:                   pubsub,
 				IncludeProvisionerDaemon: true,
 			},
-		})
-
-		_ = coderdtest.CreateFirstUser(t, client)
-		_ = coderdenttest.AddLicense(t, client, coderdenttest.LicenseOptions{
-			Features: license.Features{
-				codersdk.FeatureWorkspaceProxy: 1,
+			LicenseOptions: &coderdenttest.LicenseOptions{
+				Features: license.Features{
+					codersdk.FeatureWorkspaceProxy: 1,
+				},
 			},
 		})
 
@@ -400,9 +332,9 @@
 		require.Equal(t, createRes.Proxy.ID, proxy.ID)
 		require.Equal(t, proxyName, proxy.Name)
 		require.Equal(t, proxyDisplayName, proxy.DisplayName)
-		require.Equal(t, proxyIcon, proxy.Icon)
-		require.Equal(t, req.AccessURL, proxy.URL)
-		require.Equal(t, req.AccessURL, proxy.URL)
+		require.Equal(t, proxyIcon, proxy.IconURL)
+		require.Equal(t, req.AccessURL, proxy.PathAppURL)
+		require.Equal(t, req.AccessURL, proxy.PathAppURL)
 		require.Equal(t, req.WildcardHostname, proxy.WildcardHostname)
 		require.Equal(t, req.DerpEnabled, proxy.DerpEnabled)
 		require.False(t, proxy.Deleted)
@@ -436,15 +368,14 @@
 		require.Equal(t, registerRes1, registerRes2)
 
 		// Get the proxy to ensure nothing has changed except updated_at.
-		// TODO: we don't have a way to get the proxy by ID yet.
 		proxyNew, err := client.WorkspaceProxyByID(ctx, createRes.Proxy.ID)
 		require.NoError(t, err)
 		require.Equal(t, createRes.Proxy.ID, proxyNew.ID)
 		require.Equal(t, proxyName, proxyNew.Name)
 		require.Equal(t, proxyDisplayName, proxyNew.DisplayName)
-		require.Equal(t, proxyIcon, proxyNew.Icon)
-		require.Equal(t, req.AccessURL, proxyNew.URL)
-		require.Equal(t, req.AccessURL, proxyNew.URL)
+		require.Equal(t, proxyIcon, proxyNew.IconURL)
+		require.Equal(t, req.AccessURL, proxyNew.PathAppURL)
+		require.Equal(t, req.AccessURL, proxyNew.PathAppURL)
 		require.Equal(t, req.WildcardHostname, proxyNew.WildcardHostname)
 		require.Equal(t, req.DerpEnabled, proxyNew.DerpEnabled)
 		require.False(t, proxyNew.Deleted)
