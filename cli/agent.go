--- conflicted
+++ resolved
@@ -209,7 +209,6 @@
 		},
 	}
 
-<<<<<<< HEAD
 	cmd.Options = clibase.OptionSet{
 		{
 			Flag:        "auth",
@@ -239,15 +238,15 @@
 			Description: "Do not start a process reaper.",
 			Value:       clibase.BoolOf(&noReap),
 		},
-	}
-
-=======
-	cliflag.StringVarP(cmd.Flags(), &auth, "auth", "", "CODER_AGENT_AUTH", "token", "Specify the authentication type to use for the agent")
-	cliflag.StringVarP(cmd.Flags(), &logDir, "log-dir", "", "CODER_AGENT_LOG_DIR", os.TempDir(), "Specify the location for the agent log files")
-	cliflag.StringVarP(cmd.Flags(), &pprofAddress, "pprof-address", "", "CODER_AGENT_PPROF_ADDRESS", "127.0.0.1:6060", "The address to serve pprof.")
-	cliflag.BoolVarP(cmd.Flags(), &noReap, "no-reap", "", "", false, "Do not start a process reaper.")
-	cliflag.DurationVarP(cmd.Flags(), &sshMaxTimeout, "ssh-max-timeout", "", "CODER_AGENT_SSH_MAX_TIMEOUT", time.Duration(0), "Specify the max timeout for a SSH connection")
->>>>>>> a1d2c057
+		{
+			Flag:        "ssh-max-timeout",
+			Default:     "0",
+			Env:         "CODER_AGENT_SSH_MAX_TIMEOUT",
+			Description: "The maximum amount of time to wait for an SSH connection to be established.",
+			Value:       clibase.DurationOf(&sshMaxTimeout),
+		},
+	}
+
 	return cmd
 }
 
