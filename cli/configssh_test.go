--- conflicted
+++ resolved
@@ -175,7 +175,7 @@
 	inv.Stdin = pty.Input()
 	inv.Stdout = pty.Output()
 
-	clitest.Start(t, inv)
+	errCh := clitest.StartWithError(t, inv)
 
 	matches := []struct {
 		match, write string
@@ -187,15 +187,12 @@
 		pty.WriteLine(m.write)
 	}
 
-<<<<<<< HEAD
-=======
-	<-doneChan
+	require.NoError(t, <-errCh)
 
 	fileContents, err := os.ReadFile(sshConfigFile)
 	require.NoError(t, err, "read ssh config file")
 	require.Contains(t, string(fileContents), expectedKey, "ssh config file contains expected key")
 
->>>>>>> a1d2c057
 	home := filepath.Dir(filepath.Dir(sshConfigFile))
 	// #nosec
 	sshCmd := exec.Command("ssh", "-F", sshConfigFile, hostname+workspace.Name, "echo", "test")
